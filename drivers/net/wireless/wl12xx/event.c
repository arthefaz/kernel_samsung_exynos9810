--- conflicted
+++ resolved
@@ -294,15 +294,10 @@
 		wl1271_debug(DEBUG_EVENT, "BA_SESSION_RX_CONSTRAINT_EVENT_ID. "
 			     "ba_allowed = 0x%x", mbox->rx_ba_allowed);
 
-<<<<<<< HEAD
-		if (wl->vif)
-			wl1271_stop_ba_event(wl, mbox->rx_ba_allowed);
-=======
 		wl->ba_allowed = !!mbox->rx_ba_allowed;
 
 		if (wl->vif && !wl->ba_allowed)
 			wl1271_stop_ba_event(wl);
->>>>>>> 08740735
 	}
 
 	if ((vector & DUMMY_PACKET_EVENT_ID)) {
