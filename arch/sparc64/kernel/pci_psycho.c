/* pci_psycho.c: PSYCHO/U2P specific PCI controller support.
 *
 * Copyright (C) 1997, 1998, 1999, 2007 David S. Miller (davem@davemloft.net)
 * Copyright (C) 1998, 1999 Eddie C. Dost   (ecd@skynet.be)
 * Copyright (C) 1999 Jakub Jelinek   (jakub@redhat.com)
 */

#include <linux/kernel.h>
#include <linux/types.h>
#include <linux/pci.h>
#include <linux/init.h>
#include <linux/slab.h>
#include <linux/interrupt.h>
#include <linux/of_device.h>

#include <asm/iommu.h>
#include <asm/irq.h>
#include <asm/starfire.h>
#include <asm/prom.h>
#include <asm/upa.h>

#include "pci_impl.h"
#include "iommu_common.h"
#include "psycho_common.h"

#define DRIVER_NAME	"psycho"
#define PFX		DRIVER_NAME ": "

/* Misc. PSYCHO PCI controller register offsets and definitions. */
#define PSYCHO_CONTROL		0x0010UL
#define  PSYCHO_CONTROL_IMPL	 0xf000000000000000UL /* Implementation of this PSYCHO*/
#define  PSYCHO_CONTROL_VER	 0x0f00000000000000UL /* Version of this PSYCHO       */
#define  PSYCHO_CONTROL_MID	 0x00f8000000000000UL /* UPA Module ID of PSYCHO      */
#define  PSYCHO_CONTROL_IGN	 0x0007c00000000000UL /* Interrupt Group Number       */
#define  PSYCHO_CONTROL_RESV     0x00003ffffffffff0UL /* Reserved                     */
#define  PSYCHO_CONTROL_APCKEN	 0x0000000000000008UL /* Address Parity Check Enable  */
#define  PSYCHO_CONTROL_APERR	 0x0000000000000004UL /* Incoming System Addr Parerr  */
#define  PSYCHO_CONTROL_IAP	 0x0000000000000002UL /* Invert UPA Parity            */
#define  PSYCHO_CONTROL_MODE	 0x0000000000000001UL /* PSYCHO clock mode            */
#define PSYCHO_PCIA_CTRL	0x2000UL
#define PSYCHO_PCIB_CTRL	0x4000UL
#define  PSYCHO_PCICTRL_RESV1	 0xfffffff000000000UL /* Reserved                     */
#define  PSYCHO_PCICTRL_SBH_ERR	 0x0000000800000000UL /* Streaming byte hole error    */
#define  PSYCHO_PCICTRL_SERR	 0x0000000400000000UL /* SERR signal asserted         */
#define  PSYCHO_PCICTRL_SPEED	 0x0000000200000000UL /* PCI speed (1 is U2P clock)   */
#define  PSYCHO_PCICTRL_RESV2	 0x00000001ffc00000UL /* Reserved                     */
#define  PSYCHO_PCICTRL_ARB_PARK 0x0000000000200000UL /* PCI arbitration parking      */
#define  PSYCHO_PCICTRL_RESV3	 0x00000000001ff800UL /* Reserved                     */
#define  PSYCHO_PCICTRL_SBH_INT	 0x0000000000000400UL /* Streaming byte hole int enab */
#define  PSYCHO_PCICTRL_WEN	 0x0000000000000200UL /* Power Mgmt Wake Enable       */
#define  PSYCHO_PCICTRL_EEN	 0x0000000000000100UL /* PCI Error Interrupt Enable   */
#define  PSYCHO_PCICTRL_RESV4	 0x00000000000000c0UL /* Reserved                     */
#define  PSYCHO_PCICTRL_AEN	 0x000000000000003fUL /* PCI DVMA Arbitration Enable  */

/* U2P Programmer's Manual, page 13-55, configuration space
 * address format:
 * 
 *  32             24 23 16 15    11 10       8 7   2  1 0
 * ---------------------------------------------------------
 * |0 0 0 0 0 0 0 0 1| bus | device | function | reg | 0 0 |
 * ---------------------------------------------------------
 */
#define PSYCHO_CONFIG_BASE(PBM)	\
	((PBM)->config_space | (1UL << 24))
#define PSYCHO_CONFIG_ENCODE(BUS, DEVFN, REG)	\
	(((unsigned long)(BUS)   << 16) |	\
	 ((unsigned long)(DEVFN) << 8)  |	\
	 ((unsigned long)(REG)))

static void *psycho_pci_config_mkaddr(struct pci_pbm_info *pbm,
				      unsigned char bus,
				      unsigned int devfn,
				      int where)
{
	if (!pbm)
		return NULL;
	return (void *)
		(PSYCHO_CONFIG_BASE(pbm) |
		 PSYCHO_CONFIG_ENCODE(bus, devfn, where));
}

/* PSYCHO error handling support. */

/* Helper function of IOMMU error checking, which checks out
 * the state of the streaming buffers.  The IOMMU lock is
 * held when this is called.
 *
 * For the PCI error case we know which PBM (and thus which
 * streaming buffer) caused the error, but for the uncorrectable
 * error case we do not.  So we always check both streaming caches.
 */
#define PSYCHO_STRBUF_CONTROL_A 0x2800UL
#define PSYCHO_STRBUF_CONTROL_B 0x4800UL
#define  PSYCHO_STRBUF_CTRL_LPTR    0x00000000000000f0UL /* LRU Lock Pointer */
#define  PSYCHO_STRBUF_CTRL_LENAB   0x0000000000000008UL /* LRU Lock Enable */
#define  PSYCHO_STRBUF_CTRL_RRDIS   0x0000000000000004UL /* Rerun Disable */
#define  PSYCHO_STRBUF_CTRL_DENAB   0x0000000000000002UL /* Diagnostic Mode Enable */
#define  PSYCHO_STRBUF_CTRL_ENAB    0x0000000000000001UL /* Streaming Buffer Enable */
#define PSYCHO_STRBUF_FLUSH_A   0x2808UL
#define PSYCHO_STRBUF_FLUSH_B   0x4808UL
#define PSYCHO_STRBUF_FSYNC_A   0x2810UL
#define PSYCHO_STRBUF_FSYNC_B   0x4810UL
#define PSYCHO_STC_DATA_A	0xb000UL
#define PSYCHO_STC_DATA_B	0xc000UL
#define PSYCHO_STC_ERR_A	0xb400UL
#define PSYCHO_STC_ERR_B	0xc400UL
#define PSYCHO_STC_TAG_A	0xb800UL
#define PSYCHO_STC_TAG_B	0xc800UL
#define PSYCHO_STC_LINE_A	0xb900UL
#define PSYCHO_STC_LINE_B	0xc900UL

/* When an Uncorrectable Error or a PCI Error happens, we
 * interrogate the IOMMU state to see if it is the cause.
 */
#define PSYCHO_IOMMU_CONTROL	0x0200UL
#define  PSYCHO_IOMMU_CTRL_RESV     0xfffffffff9000000UL /* Reserved                      */
#define  PSYCHO_IOMMU_CTRL_XLTESTAT 0x0000000006000000UL /* Translation Error Status      */
#define  PSYCHO_IOMMU_CTRL_XLTEERR  0x0000000001000000UL /* Translation Error encountered */
#define  PSYCHO_IOMMU_CTRL_LCKEN    0x0000000000800000UL /* Enable translation locking    */
#define  PSYCHO_IOMMU_CTRL_LCKPTR   0x0000000000780000UL /* Translation lock pointer      */
#define  PSYCHO_IOMMU_CTRL_TSBSZ    0x0000000000070000UL /* TSB Size                      */
#define  PSYCHO_IOMMU_TSBSZ_1K      0x0000000000000000UL /* TSB Table 1024 8-byte entries */
#define  PSYCHO_IOMMU_TSBSZ_2K      0x0000000000010000UL /* TSB Table 2048 8-byte entries */
#define  PSYCHO_IOMMU_TSBSZ_4K      0x0000000000020000UL /* TSB Table 4096 8-byte entries */
#define  PSYCHO_IOMMU_TSBSZ_8K      0x0000000000030000UL /* TSB Table 8192 8-byte entries */
#define  PSYCHO_IOMMU_TSBSZ_16K     0x0000000000040000UL /* TSB Table 16k 8-byte entries  */
#define  PSYCHO_IOMMU_TSBSZ_32K     0x0000000000050000UL /* TSB Table 32k 8-byte entries  */
#define  PSYCHO_IOMMU_TSBSZ_64K     0x0000000000060000UL /* TSB Table 64k 8-byte entries  */
#define  PSYCHO_IOMMU_TSBSZ_128K    0x0000000000070000UL /* TSB Table 128k 8-byte entries */
#define  PSYCHO_IOMMU_CTRL_RESV2    0x000000000000fff8UL /* Reserved                      */
#define  PSYCHO_IOMMU_CTRL_TBWSZ    0x0000000000000004UL /* Assumed page size, 0=8k 1=64k */
#define  PSYCHO_IOMMU_CTRL_DENAB    0x0000000000000002UL /* Diagnostic mode enable        */
#define  PSYCHO_IOMMU_CTRL_ENAB     0x0000000000000001UL /* IOMMU Enable                  */
#define PSYCHO_IOMMU_TSBBASE	0x0208UL
#define PSYCHO_IOMMU_FLUSH	0x0210UL
#define PSYCHO_IOMMU_TAG	0xa580UL
#define PSYCHO_IOMMU_DATA	0xa600UL

/* Uncorrectable Errors.  Cause of the error and the address are
 * recorded in the UE_AFSR and UE_AFAR of PSYCHO.  They are errors
 * relating to UPA interface transactions.
 */
#define PSYCHO_UE_AFSR	0x0030UL
#define  PSYCHO_UEAFSR_PPIO	0x8000000000000000UL /* Primary PIO is cause         */
#define  PSYCHO_UEAFSR_PDRD	0x4000000000000000UL /* Primary DVMA read is cause   */
#define  PSYCHO_UEAFSR_PDWR	0x2000000000000000UL /* Primary DVMA write is cause  */
#define  PSYCHO_UEAFSR_SPIO	0x1000000000000000UL /* Secondary PIO is cause       */
#define  PSYCHO_UEAFSR_SDRD	0x0800000000000000UL /* Secondary DVMA read is cause */
#define  PSYCHO_UEAFSR_SDWR	0x0400000000000000UL /* Secondary DVMA write is cause*/
#define  PSYCHO_UEAFSR_RESV1	0x03ff000000000000UL /* Reserved                     */
#define  PSYCHO_UEAFSR_BMSK	0x0000ffff00000000UL /* Bytemask of failed transfer  */
#define  PSYCHO_UEAFSR_DOFF	0x00000000e0000000UL /* Doubleword Offset            */
#define  PSYCHO_UEAFSR_MID	0x000000001f000000UL /* UPA MID causing the fault    */
#define  PSYCHO_UEAFSR_BLK	0x0000000000800000UL /* Trans was block operation    */
#define  PSYCHO_UEAFSR_RESV2	0x00000000007fffffUL /* Reserved                     */
#define PSYCHO_UE_AFAR	0x0038UL

static irqreturn_t psycho_ue_intr(int irq, void *dev_id)
{
	struct pci_pbm_info *pbm = dev_id;
	unsigned long afsr_reg = pbm->controller_regs + PSYCHO_UE_AFSR;
	unsigned long afar_reg = pbm->controller_regs + PSYCHO_UE_AFAR;
	unsigned long afsr, afar, error_bits;
	int reported;

	/* Latch uncorrectable error status. */
	afar = upa_readq(afar_reg);
	afsr = upa_readq(afsr_reg);

	/* Clear the primary/secondary error status bits. */
	error_bits = afsr &
		(PSYCHO_UEAFSR_PPIO | PSYCHO_UEAFSR_PDRD | PSYCHO_UEAFSR_PDWR |
		 PSYCHO_UEAFSR_SPIO | PSYCHO_UEAFSR_SDRD | PSYCHO_UEAFSR_SDWR);
	if (!error_bits)
		return IRQ_NONE;
	upa_writeq(error_bits, afsr_reg);

	/* Log the error. */
	printk("%s: Uncorrectable Error, primary error type[%s]\n",
	       pbm->name,
	       (((error_bits & PSYCHO_UEAFSR_PPIO) ?
		 "PIO" :
		 ((error_bits & PSYCHO_UEAFSR_PDRD) ?
		  "DMA Read" :
		  ((error_bits & PSYCHO_UEAFSR_PDWR) ?
		   "DMA Write" : "???")))));
	printk("%s: bytemask[%04lx] dword_offset[%lx] UPA_MID[%02lx] was_block(%d)\n",
	       pbm->name,
	       (afsr & PSYCHO_UEAFSR_BMSK) >> 32UL,
	       (afsr & PSYCHO_UEAFSR_DOFF) >> 29UL,
	       (afsr & PSYCHO_UEAFSR_MID) >> 24UL,
	       ((afsr & PSYCHO_UEAFSR_BLK) ? 1 : 0));
	printk("%s: UE AFAR [%016lx]\n", pbm->name, afar);
	printk("%s: UE Secondary errors [", pbm->name);
	reported = 0;
	if (afsr & PSYCHO_UEAFSR_SPIO) {
		reported++;
		printk("(PIO)");
	}
	if (afsr & PSYCHO_UEAFSR_SDRD) {
		reported++;
		printk("(DMA Read)");
	}
	if (afsr & PSYCHO_UEAFSR_SDWR) {
		reported++;
		printk("(DMA Write)");
	}
	if (!reported)
		printk("(none)");
	printk("]\n");

	/* Interrogate both IOMMUs for error status. */
	psycho_check_iommu_error(pbm, afsr, afar, UE_ERR);
	if (pbm->sibling)
		psycho_check_iommu_error(pbm->sibling, afsr, afar, UE_ERR);

	return IRQ_HANDLED;
}

/* Correctable Errors. */
#define PSYCHO_CE_AFSR	0x0040UL
#define  PSYCHO_CEAFSR_PPIO	0x8000000000000000UL /* Primary PIO is cause         */
#define  PSYCHO_CEAFSR_PDRD	0x4000000000000000UL /* Primary DVMA read is cause   */
#define  PSYCHO_CEAFSR_PDWR	0x2000000000000000UL /* Primary DVMA write is cause  */
#define  PSYCHO_CEAFSR_SPIO	0x1000000000000000UL /* Secondary PIO is cause       */
#define  PSYCHO_CEAFSR_SDRD	0x0800000000000000UL /* Secondary DVMA read is cause */
#define  PSYCHO_CEAFSR_SDWR	0x0400000000000000UL /* Secondary DVMA write is cause*/
#define  PSYCHO_CEAFSR_RESV1	0x0300000000000000UL /* Reserved                     */
#define  PSYCHO_CEAFSR_ESYND	0x00ff000000000000UL /* Syndrome Bits                */
#define  PSYCHO_CEAFSR_BMSK	0x0000ffff00000000UL /* Bytemask of failed transfer  */
#define  PSYCHO_CEAFSR_DOFF	0x00000000e0000000UL /* Double Offset                */
#define  PSYCHO_CEAFSR_MID	0x000000001f000000UL /* UPA MID causing the fault    */
#define  PSYCHO_CEAFSR_BLK	0x0000000000800000UL /* Trans was block operation    */
#define  PSYCHO_CEAFSR_RESV2	0x00000000007fffffUL /* Reserved                     */
#define PSYCHO_CE_AFAR	0x0040UL

static irqreturn_t psycho_ce_intr(int irq, void *dev_id)
{
	struct pci_pbm_info *pbm = dev_id;
	unsigned long afsr_reg = pbm->controller_regs + PSYCHO_CE_AFSR;
	unsigned long afar_reg = pbm->controller_regs + PSYCHO_CE_AFAR;
	unsigned long afsr, afar, error_bits;
	int reported;

	/* Latch error status. */
	afar = upa_readq(afar_reg);
	afsr = upa_readq(afsr_reg);

	/* Clear primary/secondary error status bits. */
	error_bits = afsr &
		(PSYCHO_CEAFSR_PPIO | PSYCHO_CEAFSR_PDRD | PSYCHO_CEAFSR_PDWR |
		 PSYCHO_CEAFSR_SPIO | PSYCHO_CEAFSR_SDRD | PSYCHO_CEAFSR_SDWR);
	if (!error_bits)
		return IRQ_NONE;
	upa_writeq(error_bits, afsr_reg);

	/* Log the error. */
	printk("%s: Correctable Error, primary error type[%s]\n",
	       pbm->name,
	       (((error_bits & PSYCHO_CEAFSR_PPIO) ?
		 "PIO" :
		 ((error_bits & PSYCHO_CEAFSR_PDRD) ?
		  "DMA Read" :
		  ((error_bits & PSYCHO_CEAFSR_PDWR) ?
		   "DMA Write" : "???")))));

	/* XXX Use syndrome and afar to print out module string just like
	 * XXX UDB CE trap handler does... -DaveM
	 */
	printk("%s: syndrome[%02lx] bytemask[%04lx] dword_offset[%lx] "
	       "UPA_MID[%02lx] was_block(%d)\n",
	       pbm->name,
	       (afsr & PSYCHO_CEAFSR_ESYND) >> 48UL,
	       (afsr & PSYCHO_CEAFSR_BMSK) >> 32UL,
	       (afsr & PSYCHO_CEAFSR_DOFF) >> 29UL,
	       (afsr & PSYCHO_CEAFSR_MID) >> 24UL,
	       ((afsr & PSYCHO_CEAFSR_BLK) ? 1 : 0));
	printk("%s: CE AFAR [%016lx]\n", pbm->name, afar);
	printk("%s: CE Secondary errors [", pbm->name);
	reported = 0;
	if (afsr & PSYCHO_CEAFSR_SPIO) {
		reported++;
		printk("(PIO)");
	}
	if (afsr & PSYCHO_CEAFSR_SDRD) {
		reported++;
		printk("(DMA Read)");
	}
	if (afsr & PSYCHO_CEAFSR_SDWR) {
		reported++;
		printk("(DMA Write)");
	}
	if (!reported)
		printk("(none)");
	printk("]\n");

	return IRQ_HANDLED;
}

/* PCI Errors.  They are signalled by the PCI bus module since they
 * are associated with a specific bus segment.
 */
#define PSYCHO_PCI_AFSR_A	0x2010UL
#define PSYCHO_PCI_AFSR_B	0x4010UL
#define PSYCHO_PCI_AFAR_A	0x2018UL
#define PSYCHO_PCI_AFAR_B	0x4018UL

<<<<<<< HEAD
=======
static irqreturn_t psycho_pcierr_intr_other(struct pci_pbm_info *pbm, int is_pbm_a)
{
	unsigned long csr_reg, csr, csr_error_bits;
	irqreturn_t ret = IRQ_NONE;
	u16 stat, *addr;

	if (is_pbm_a) {
		csr_reg = pbm->controller_regs + PSYCHO_PCIA_CTRL;
	} else {
		csr_reg = pbm->controller_regs + PSYCHO_PCIB_CTRL;
	}
	csr = psycho_read(csr_reg);
	csr_error_bits =
		csr & (PSYCHO_PCICTRL_SBH_ERR | PSYCHO_PCICTRL_SERR);
	if (csr_error_bits) {
		/* Clear the errors.  */
		psycho_write(csr_reg, csr);

		/* Log 'em.  */
		if (csr_error_bits & PSYCHO_PCICTRL_SBH_ERR)
			printk("%s: PCI streaming byte hole error asserted.\n",
			       pbm->name);
		if (csr_error_bits & PSYCHO_PCICTRL_SERR)
			printk("%s: PCI SERR signal asserted.\n", pbm->name);
		ret = IRQ_HANDLED;
	}
	addr = psycho_pci_config_mkaddr(pbm, pbm->pci_first_busno,
					0, PCI_STATUS);
	pci_config_read16(addr, &stat);
	if (stat & (PCI_STATUS_PARITY |
		    PCI_STATUS_SIG_TARGET_ABORT |
		    PCI_STATUS_REC_TARGET_ABORT |
		    PCI_STATUS_REC_MASTER_ABORT |
		    PCI_STATUS_SIG_SYSTEM_ERROR)) {
		printk("%s: PCI bus error, PCI_STATUS[%04x]\n",
		       pbm->name, stat);
		pci_config_write16(addr, 0xffff);
		ret = IRQ_HANDLED;
	}
	return ret;
}

static irqreturn_t psycho_pcierr_intr(int irq, void *dev_id)
{
	struct pci_pbm_info *pbm = dev_id;
	struct pci_controller_info *p = pbm->parent;
	unsigned long afsr_reg, afar_reg;
	unsigned long afsr, afar, error_bits;
	int is_pbm_a, reported;

	is_pbm_a = (pbm == &pbm->parent->pbm_A);
	if (is_pbm_a) {
		afsr_reg = p->pbm_A.controller_regs + PSYCHO_PCI_AFSR_A;
		afar_reg = p->pbm_A.controller_regs + PSYCHO_PCI_AFAR_A;
	} else {
		afsr_reg = p->pbm_A.controller_regs + PSYCHO_PCI_AFSR_B;
		afar_reg = p->pbm_A.controller_regs + PSYCHO_PCI_AFAR_B;
	}

	/* Latch error status. */
	afar = psycho_read(afar_reg);
	afsr = psycho_read(afsr_reg);

	/* Clear primary/secondary error status bits. */
	error_bits = afsr &
		(PSYCHO_PCIAFSR_PMA | PSYCHO_PCIAFSR_PTA |
		 PSYCHO_PCIAFSR_PRTRY | PSYCHO_PCIAFSR_PPERR |
		 PSYCHO_PCIAFSR_SMA | PSYCHO_PCIAFSR_STA |
		 PSYCHO_PCIAFSR_SRTRY | PSYCHO_PCIAFSR_SPERR);
	if (!error_bits)
		return psycho_pcierr_intr_other(pbm, is_pbm_a);
	psycho_write(afsr_reg, error_bits);

	/* Log the error. */
	printk("%s: PCI Error, primary error type[%s]\n",
	       pbm->name,
	       (((error_bits & PSYCHO_PCIAFSR_PMA) ?
		 "Master Abort" :
		 ((error_bits & PSYCHO_PCIAFSR_PTA) ?
		  "Target Abort" :
		  ((error_bits & PSYCHO_PCIAFSR_PRTRY) ?
		   "Excessive Retries" :
		   ((error_bits & PSYCHO_PCIAFSR_PPERR) ?
		    "Parity Error" : "???"))))));
	printk("%s: bytemask[%04lx] UPA_MID[%02lx] was_block(%d)\n",
	       pbm->name,
	       (afsr & PSYCHO_PCIAFSR_BMSK) >> 32UL,
	       (afsr & PSYCHO_PCIAFSR_MID) >> 25UL,
	       (afsr & PSYCHO_PCIAFSR_BLK) ? 1 : 0);
	printk("%s: PCI AFAR [%016lx]\n", pbm->name, afar);
	printk("%s: PCI Secondary errors [", pbm->name);
	reported = 0;
	if (afsr & PSYCHO_PCIAFSR_SMA) {
		reported++;
		printk("(Master Abort)");
	}
	if (afsr & PSYCHO_PCIAFSR_STA) {
		reported++;
		printk("(Target Abort)");
	}
	if (afsr & PSYCHO_PCIAFSR_SRTRY) {
		reported++;
		printk("(Excessive Retries)");
	}
	if (afsr & PSYCHO_PCIAFSR_SPERR) {
		reported++;
		printk("(Parity Error)");
	}
	if (!reported)
		printk("(none)");
	printk("]\n");

	/* For the error types shown, scan PBM's PCI bus for devices
	 * which have logged that error type.
	 */

	/* If we see a Target Abort, this could be the result of an
	 * IOMMU translation error of some sort.  It is extremely
	 * useful to log this information as usually it indicates
	 * a bug in the IOMMU support code or a PCI device driver.
	 */
	if (error_bits & (PSYCHO_PCIAFSR_PTA | PSYCHO_PCIAFSR_STA)) {
		psycho_check_iommu_error(pbm, afsr, afar, PCI_ERR);
		pci_scan_for_target_abort(pbm, pbm->pci_bus);
	}
	if (error_bits & (PSYCHO_PCIAFSR_PMA | PSYCHO_PCIAFSR_SMA))
		pci_scan_for_master_abort(pbm, pbm->pci_bus);

	/* For excessive retries, PSYCHO/PBM will abort the device
	 * and there is no way to specifically check for excessive
	 * retries in the config space status registers.  So what
	 * we hope is that we'll catch it via the master/target
	 * abort events.
	 */

	if (error_bits & (PSYCHO_PCIAFSR_PPERR | PSYCHO_PCIAFSR_SPERR))
		pci_scan_for_parity_error(pbm, pbm->pci_bus);

	return IRQ_HANDLED;
}

>>>>>>> f948cc6a
/* XXX What about PowerFail/PowerManagement??? -DaveM */
#define PSYCHO_ECC_CTRL		0x0020
#define  PSYCHO_ECCCTRL_EE	 0x8000000000000000UL /* Enable ECC Checking */
#define  PSYCHO_ECCCTRL_UE	 0x4000000000000000UL /* Enable UE Interrupts */
#define  PSYCHO_ECCCTRL_CE	 0x2000000000000000UL /* Enable CE INterrupts */
static void psycho_register_error_handlers(struct pci_pbm_info *pbm)
{
	struct of_device *op = of_find_device_by_node(pbm->op->node);
	unsigned long base = pbm->controller_regs;
	u64 tmp;
	int err;

	if (!op)
		return;

	/* Psycho interrupt property order is:
	 * 0: PCIERR INO for this PBM
	 * 1: UE ERR
	 * 2: CE ERR
	 * 3: POWER FAIL
	 * 4: SPARE HARDWARE
	 * 5: POWER MANAGEMENT
	 */

	if (op->num_irqs < 6)
		return;

	/* We really mean to ignore the return result here.  Two
	 * PCI controller share the same interrupt numbers and
	 * drive the same front-end hardware.  Whichever of the
	 * two get in here first will register the IRQ handler
	 * the second will just error out since we do not pass in
	 * IRQF_SHARED.
	 */
	err = request_irq(op->irqs[1], psycho_ue_intr, IRQF_SHARED,
			  "PSYCHO_UE", pbm);
	err = request_irq(op->irqs[2], psycho_ce_intr, IRQF_SHARED,
			  "PSYCHO_CE", pbm);

	/* This one, however, ought not to fail.  We can just warn
	 * about it since the system can still operate properly even
	 * if this fails.
	 */
	err = request_irq(op->irqs[0], psycho_pcierr_intr, IRQF_SHARED,
			  "PSYCHO_PCIERR", pbm);
	if (err)
		printk(KERN_WARNING "%s: Could not register PCIERR, "
		       "err=%d\n", pbm->name, err);

	/* Enable UE and CE interrupts for controller. */
	upa_writeq((PSYCHO_ECCCTRL_EE |
		    PSYCHO_ECCCTRL_UE |
		    PSYCHO_ECCCTRL_CE), base + PSYCHO_ECC_CTRL);

	/* Enable PCI Error interrupts and clear error
	 * bits for each PBM.
	 */
	tmp = upa_readq(base + PSYCHO_PCIA_CTRL);
	tmp |= (PSYCHO_PCICTRL_SERR |
		PSYCHO_PCICTRL_SBH_ERR |
		PSYCHO_PCICTRL_EEN);
	tmp &= ~(PSYCHO_PCICTRL_SBH_INT);
	upa_writeq(tmp, base + PSYCHO_PCIA_CTRL);
		     
	tmp = upa_readq(base + PSYCHO_PCIB_CTRL);
	tmp |= (PSYCHO_PCICTRL_SERR |
		PSYCHO_PCICTRL_SBH_ERR |
		PSYCHO_PCICTRL_EEN);
	tmp &= ~(PSYCHO_PCICTRL_SBH_INT);
	upa_writeq(tmp, base + PSYCHO_PCIB_CTRL);
}

/* PSYCHO boot time probing and initialization. */
static void pbm_config_busmastering(struct pci_pbm_info *pbm)
{
	u8 *addr;

	/* Set cache-line size to 64 bytes, this is actually
	 * a nop but I do it for completeness.
	 */
	addr = psycho_pci_config_mkaddr(pbm, pbm->pci_first_busno,
					0, PCI_CACHE_LINE_SIZE);
	pci_config_write8(addr, 64 / sizeof(u32));

	/* Set PBM latency timer to 64 PCI clocks. */
	addr = psycho_pci_config_mkaddr(pbm, pbm->pci_first_busno,
					0, PCI_LATENCY_TIMER);
	pci_config_write8(addr, 64);
}

static void __init psycho_scan_bus(struct pci_pbm_info *pbm,
				   struct device *parent)
{
	pbm_config_busmastering(pbm);
	pbm->is_66mhz_capable = 0;
	pbm->pci_bus = pci_scan_one_pbm(pbm, parent);

	/* After the PCI bus scan is complete, we can register
	 * the error interrupt handlers.
	 */
	psycho_register_error_handlers(pbm);
}

#define PSYCHO_IRQ_RETRY	0x1a00UL
#define PSYCHO_PCIA_DIAG	0x2020UL
#define PSYCHO_PCIB_DIAG	0x4020UL
#define  PSYCHO_PCIDIAG_RESV	 0xffffffffffffff80UL /* Reserved                     */
#define  PSYCHO_PCIDIAG_DRETRY	 0x0000000000000040UL /* Disable retry limit          */
#define  PSYCHO_PCIDIAG_DISYNC	 0x0000000000000020UL /* Disable DMA wr / irq sync    */
#define  PSYCHO_PCIDIAG_DDWSYNC	 0x0000000000000010UL /* Disable DMA wr / PIO rd sync */
#define  PSYCHO_PCIDIAG_IDDPAR	 0x0000000000000008UL /* Invert DMA data parity       */
#define  PSYCHO_PCIDIAG_IPDPAR	 0x0000000000000004UL /* Invert PIO data parity       */
#define  PSYCHO_PCIDIAG_IPAPAR	 0x0000000000000002UL /* Invert PIO address parity    */
#define  PSYCHO_PCIDIAG_LPBACK	 0x0000000000000001UL /* Enable loopback mode         */

static void psycho_controller_hwinit(struct pci_pbm_info *pbm)
{
	u64 tmp;

	upa_writeq(5, pbm->controller_regs + PSYCHO_IRQ_RETRY);

	/* Enable arbiter for all PCI slots. */
	tmp = upa_readq(pbm->controller_regs + PSYCHO_PCIA_CTRL);
	tmp |= PSYCHO_PCICTRL_AEN;
	upa_writeq(tmp, pbm->controller_regs + PSYCHO_PCIA_CTRL);

	tmp = upa_readq(pbm->controller_regs + PSYCHO_PCIB_CTRL);
	tmp |= PSYCHO_PCICTRL_AEN;
	upa_writeq(tmp, pbm->controller_regs + PSYCHO_PCIB_CTRL);

	/* Disable DMA write / PIO read synchronization on
	 * both PCI bus segments.
	 * [ U2P Erratum 1243770, STP2223BGA data sheet ]
	 */
	tmp = upa_readq(pbm->controller_regs + PSYCHO_PCIA_DIAG);
	tmp |= PSYCHO_PCIDIAG_DDWSYNC;
	upa_writeq(tmp, pbm->controller_regs + PSYCHO_PCIA_DIAG);

	tmp = upa_readq(pbm->controller_regs + PSYCHO_PCIB_DIAG);
	tmp |= PSYCHO_PCIDIAG_DDWSYNC;
	upa_writeq(tmp, pbm->controller_regs + PSYCHO_PCIB_DIAG);
}

static void psycho_pbm_strbuf_init(struct pci_pbm_info *pbm,
				   int is_pbm_a)
{
	unsigned long base = pbm->controller_regs;
	u64 control;

	if (is_pbm_a) {
		pbm->stc.strbuf_control  = base + PSYCHO_STRBUF_CONTROL_A;
		pbm->stc.strbuf_pflush   = base + PSYCHO_STRBUF_FLUSH_A;
		pbm->stc.strbuf_fsync    = base + PSYCHO_STRBUF_FSYNC_A;
		pbm->stc.strbuf_err_stat = base + PSYCHO_STC_ERR_A;
		pbm->stc.strbuf_tag_diag = base + PSYCHO_STC_TAG_A;
		pbm->stc.strbuf_line_diag= base + PSYCHO_STC_LINE_A;
	} else {
		pbm->stc.strbuf_control  = base + PSYCHO_STRBUF_CONTROL_B;
		pbm->stc.strbuf_pflush   = base + PSYCHO_STRBUF_FLUSH_B;
		pbm->stc.strbuf_fsync    = base + PSYCHO_STRBUF_FSYNC_B;
		pbm->stc.strbuf_err_stat = base + PSYCHO_STC_ERR_B;
		pbm->stc.strbuf_tag_diag = base + PSYCHO_STC_TAG_B;
		pbm->stc.strbuf_line_diag= base + PSYCHO_STC_LINE_B;
	}
	/* PSYCHO's streaming buffer lacks ctx flushing. */
	pbm->stc.strbuf_ctxflush      = 0;
	pbm->stc.strbuf_ctxmatch_base = 0;

	pbm->stc.strbuf_flushflag = (volatile unsigned long *)
		((((unsigned long)&pbm->stc.__flushflag_buf[0])
		  + 63UL)
		 & ~63UL);
	pbm->stc.strbuf_flushflag_pa = (unsigned long)
		__pa(pbm->stc.strbuf_flushflag);

	/* Enable the streaming buffer.  We have to be careful
	 * just in case OBP left it with LRU locking enabled.
	 *
	 * It is possible to control if PBM will be rerun on
	 * line misses.  Currently I just retain whatever setting
	 * OBP left us with.  All checks so far show it having
	 * a value of zero.
	 */
#undef PSYCHO_STRBUF_RERUN_ENABLE
#undef PSYCHO_STRBUF_RERUN_DISABLE
	control = upa_readq(pbm->stc.strbuf_control);
	control |= PSYCHO_STRBUF_CTRL_ENAB;
	control &= ~(PSYCHO_STRBUF_CTRL_LENAB | PSYCHO_STRBUF_CTRL_LPTR);
#ifdef PSYCHO_STRBUF_RERUN_ENABLE
	control &= ~(PSYCHO_STRBUF_CTRL_RRDIS);
#else
#ifdef PSYCHO_STRBUF_RERUN_DISABLE
	control |= PSYCHO_STRBUF_CTRL_RRDIS;
#endif
#endif
	upa_writeq(control, pbm->stc.strbuf_control);

	pbm->stc.strbuf_enabled = 1;
}

#define PSYCHO_IOSPACE_A	0x002000000UL
#define PSYCHO_IOSPACE_B	0x002010000UL
#define PSYCHO_IOSPACE_SIZE	0x00000ffffUL
#define PSYCHO_MEMSPACE_A	0x100000000UL
#define PSYCHO_MEMSPACE_B	0x180000000UL
#define PSYCHO_MEMSPACE_SIZE	0x07fffffffUL

static void __init psycho_pbm_init(struct pci_pbm_info *pbm,
				   struct of_device *op, int is_pbm_a)
{
	psycho_pbm_init_common(pbm, op, "PSYCHO", PBM_CHIP_TYPE_PSYCHO);
	psycho_pbm_strbuf_init(pbm, is_pbm_a);
	psycho_scan_bus(pbm, &op->dev);
}

static struct pci_pbm_info * __devinit psycho_find_sibling(u32 upa_portid)
{
	struct pci_pbm_info *pbm;

	for (pbm = pci_pbm_root; pbm; pbm = pbm->next) {
		if (pbm->portid == upa_portid)
			return pbm;
	}
	return NULL;
}

#define PSYCHO_CONFIGSPACE	0x001000000UL

static int __devinit psycho_probe(struct of_device *op,
				  const struct of_device_id *match)
{
	const struct linux_prom64_registers *pr_regs;
	struct device_node *dp = op->node;
	struct pci_pbm_info *pbm;
	struct iommu *iommu;
	int is_pbm_a, err;
	u32 upa_portid;

	upa_portid = of_getintprop_default(dp, "upa-portid", 0xff);

	err = -ENOMEM;
	pbm = kzalloc(sizeof(*pbm), GFP_KERNEL);
	if (!pbm) {
		printk(KERN_ERR PFX "Cannot allocate pci_pbm_info.\n");
		goto out_err;
	}

	pbm->sibling = psycho_find_sibling(upa_portid);
	if (pbm->sibling) {
		iommu = pbm->sibling->iommu;
	} else {
		iommu = kzalloc(sizeof(struct iommu), GFP_KERNEL);
		if (!iommu) {
			printk(KERN_ERR PFX "Cannot allocate PBM iommu.\n");
			goto out_free_controller;
		}
	}

	pbm->iommu = iommu;
	pbm->portid = upa_portid;

	pr_regs = of_get_property(dp, "reg", NULL);
	err = -ENODEV;
	if (!pr_regs) {
		printk(KERN_ERR PFX "No reg property.\n");
		goto out_free_iommu;
	}

	is_pbm_a = ((pr_regs[0].phys_addr & 0x6000) == 0x2000);

	pbm->controller_regs = pr_regs[2].phys_addr;
	pbm->config_space = (pr_regs[2].phys_addr + PSYCHO_CONFIGSPACE);

	if (is_pbm_a) {
		pbm->pci_afsr = pbm->controller_regs + PSYCHO_PCI_AFSR_A;
		pbm->pci_afar = pbm->controller_regs + PSYCHO_PCI_AFAR_A;
		pbm->pci_csr  = pbm->controller_regs + PSYCHO_PCIA_CTRL;
	} else {
		pbm->pci_afsr = pbm->controller_regs + PSYCHO_PCI_AFSR_B;
		pbm->pci_afar = pbm->controller_regs + PSYCHO_PCI_AFAR_B;
		pbm->pci_csr  = pbm->controller_regs + PSYCHO_PCIB_CTRL;
	}

	psycho_controller_hwinit(pbm);
	if (!pbm->sibling) {
		err = psycho_iommu_init(pbm, 128, 0xc0000000,
					0xffffffff, PSYCHO_CONTROL);
		if (err)
			goto out_free_iommu;

		/* If necessary, hook us up for starfire IRQ translations. */
		if (this_is_starfire)
			starfire_hookup(pbm->portid);
	}

	psycho_pbm_init(pbm, op, is_pbm_a);

	pbm->next = pci_pbm_root;
	pci_pbm_root = pbm;

	if (pbm->sibling)
		pbm->sibling->sibling = pbm;

	dev_set_drvdata(&op->dev, pbm);

	return 0;

out_free_iommu:
	if (!pbm->sibling)
		kfree(pbm->iommu);

out_free_controller:
	kfree(pbm);

out_err:
	return err;
}

static struct of_device_id __initdata psycho_match[] = {
	{
		.name = "pci",
		.compatible = "pci108e,8000",
	},
	{},
};

static struct of_platform_driver psycho_driver = {
	.name		= DRIVER_NAME,
	.match_table	= psycho_match,
	.probe		= psycho_probe,
};

static int __init psycho_init(void)
{
	return of_register_driver(&psycho_driver, &of_bus_type);
}

subsys_initcall(psycho_init);<|MERGE_RESOLUTION|>--- conflicted
+++ resolved
@@ -51,33 +51,6 @@
 #define  PSYCHO_PCICTRL_EEN	 0x0000000000000100UL /* PCI Error Interrupt Enable   */
 #define  PSYCHO_PCICTRL_RESV4	 0x00000000000000c0UL /* Reserved                     */
 #define  PSYCHO_PCICTRL_AEN	 0x000000000000003fUL /* PCI DVMA Arbitration Enable  */
-
-/* U2P Programmer's Manual, page 13-55, configuration space
- * address format:
- * 
- *  32             24 23 16 15    11 10       8 7   2  1 0
- * ---------------------------------------------------------
- * |0 0 0 0 0 0 0 0 1| bus | device | function | reg | 0 0 |
- * ---------------------------------------------------------
- */
-#define PSYCHO_CONFIG_BASE(PBM)	\
-	((PBM)->config_space | (1UL << 24))
-#define PSYCHO_CONFIG_ENCODE(BUS, DEVFN, REG)	\
-	(((unsigned long)(BUS)   << 16) |	\
-	 ((unsigned long)(DEVFN) << 8)  |	\
-	 ((unsigned long)(REG)))
-
-static void *psycho_pci_config_mkaddr(struct pci_pbm_info *pbm,
-				      unsigned char bus,
-				      unsigned int devfn,
-				      int where)
-{
-	if (!pbm)
-		return NULL;
-	return (void *)
-		(PSYCHO_CONFIG_BASE(pbm) |
-		 PSYCHO_CONFIG_ENCODE(bus, devfn, where));
-}
 
 /* PSYCHO error handling support. */
 
@@ -305,150 +278,6 @@
 #define PSYCHO_PCI_AFAR_A	0x2018UL
 #define PSYCHO_PCI_AFAR_B	0x4018UL
 
-<<<<<<< HEAD
-=======
-static irqreturn_t psycho_pcierr_intr_other(struct pci_pbm_info *pbm, int is_pbm_a)
-{
-	unsigned long csr_reg, csr, csr_error_bits;
-	irqreturn_t ret = IRQ_NONE;
-	u16 stat, *addr;
-
-	if (is_pbm_a) {
-		csr_reg = pbm->controller_regs + PSYCHO_PCIA_CTRL;
-	} else {
-		csr_reg = pbm->controller_regs + PSYCHO_PCIB_CTRL;
-	}
-	csr = psycho_read(csr_reg);
-	csr_error_bits =
-		csr & (PSYCHO_PCICTRL_SBH_ERR | PSYCHO_PCICTRL_SERR);
-	if (csr_error_bits) {
-		/* Clear the errors.  */
-		psycho_write(csr_reg, csr);
-
-		/* Log 'em.  */
-		if (csr_error_bits & PSYCHO_PCICTRL_SBH_ERR)
-			printk("%s: PCI streaming byte hole error asserted.\n",
-			       pbm->name);
-		if (csr_error_bits & PSYCHO_PCICTRL_SERR)
-			printk("%s: PCI SERR signal asserted.\n", pbm->name);
-		ret = IRQ_HANDLED;
-	}
-	addr = psycho_pci_config_mkaddr(pbm, pbm->pci_first_busno,
-					0, PCI_STATUS);
-	pci_config_read16(addr, &stat);
-	if (stat & (PCI_STATUS_PARITY |
-		    PCI_STATUS_SIG_TARGET_ABORT |
-		    PCI_STATUS_REC_TARGET_ABORT |
-		    PCI_STATUS_REC_MASTER_ABORT |
-		    PCI_STATUS_SIG_SYSTEM_ERROR)) {
-		printk("%s: PCI bus error, PCI_STATUS[%04x]\n",
-		       pbm->name, stat);
-		pci_config_write16(addr, 0xffff);
-		ret = IRQ_HANDLED;
-	}
-	return ret;
-}
-
-static irqreturn_t psycho_pcierr_intr(int irq, void *dev_id)
-{
-	struct pci_pbm_info *pbm = dev_id;
-	struct pci_controller_info *p = pbm->parent;
-	unsigned long afsr_reg, afar_reg;
-	unsigned long afsr, afar, error_bits;
-	int is_pbm_a, reported;
-
-	is_pbm_a = (pbm == &pbm->parent->pbm_A);
-	if (is_pbm_a) {
-		afsr_reg = p->pbm_A.controller_regs + PSYCHO_PCI_AFSR_A;
-		afar_reg = p->pbm_A.controller_regs + PSYCHO_PCI_AFAR_A;
-	} else {
-		afsr_reg = p->pbm_A.controller_regs + PSYCHO_PCI_AFSR_B;
-		afar_reg = p->pbm_A.controller_regs + PSYCHO_PCI_AFAR_B;
-	}
-
-	/* Latch error status. */
-	afar = psycho_read(afar_reg);
-	afsr = psycho_read(afsr_reg);
-
-	/* Clear primary/secondary error status bits. */
-	error_bits = afsr &
-		(PSYCHO_PCIAFSR_PMA | PSYCHO_PCIAFSR_PTA |
-		 PSYCHO_PCIAFSR_PRTRY | PSYCHO_PCIAFSR_PPERR |
-		 PSYCHO_PCIAFSR_SMA | PSYCHO_PCIAFSR_STA |
-		 PSYCHO_PCIAFSR_SRTRY | PSYCHO_PCIAFSR_SPERR);
-	if (!error_bits)
-		return psycho_pcierr_intr_other(pbm, is_pbm_a);
-	psycho_write(afsr_reg, error_bits);
-
-	/* Log the error. */
-	printk("%s: PCI Error, primary error type[%s]\n",
-	       pbm->name,
-	       (((error_bits & PSYCHO_PCIAFSR_PMA) ?
-		 "Master Abort" :
-		 ((error_bits & PSYCHO_PCIAFSR_PTA) ?
-		  "Target Abort" :
-		  ((error_bits & PSYCHO_PCIAFSR_PRTRY) ?
-		   "Excessive Retries" :
-		   ((error_bits & PSYCHO_PCIAFSR_PPERR) ?
-		    "Parity Error" : "???"))))));
-	printk("%s: bytemask[%04lx] UPA_MID[%02lx] was_block(%d)\n",
-	       pbm->name,
-	       (afsr & PSYCHO_PCIAFSR_BMSK) >> 32UL,
-	       (afsr & PSYCHO_PCIAFSR_MID) >> 25UL,
-	       (afsr & PSYCHO_PCIAFSR_BLK) ? 1 : 0);
-	printk("%s: PCI AFAR [%016lx]\n", pbm->name, afar);
-	printk("%s: PCI Secondary errors [", pbm->name);
-	reported = 0;
-	if (afsr & PSYCHO_PCIAFSR_SMA) {
-		reported++;
-		printk("(Master Abort)");
-	}
-	if (afsr & PSYCHO_PCIAFSR_STA) {
-		reported++;
-		printk("(Target Abort)");
-	}
-	if (afsr & PSYCHO_PCIAFSR_SRTRY) {
-		reported++;
-		printk("(Excessive Retries)");
-	}
-	if (afsr & PSYCHO_PCIAFSR_SPERR) {
-		reported++;
-		printk("(Parity Error)");
-	}
-	if (!reported)
-		printk("(none)");
-	printk("]\n");
-
-	/* For the error types shown, scan PBM's PCI bus for devices
-	 * which have logged that error type.
-	 */
-
-	/* If we see a Target Abort, this could be the result of an
-	 * IOMMU translation error of some sort.  It is extremely
-	 * useful to log this information as usually it indicates
-	 * a bug in the IOMMU support code or a PCI device driver.
-	 */
-	if (error_bits & (PSYCHO_PCIAFSR_PTA | PSYCHO_PCIAFSR_STA)) {
-		psycho_check_iommu_error(pbm, afsr, afar, PCI_ERR);
-		pci_scan_for_target_abort(pbm, pbm->pci_bus);
-	}
-	if (error_bits & (PSYCHO_PCIAFSR_PMA | PSYCHO_PCIAFSR_SMA))
-		pci_scan_for_master_abort(pbm, pbm->pci_bus);
-
-	/* For excessive retries, PSYCHO/PBM will abort the device
-	 * and there is no way to specifically check for excessive
-	 * retries in the config space status registers.  So what
-	 * we hope is that we'll catch it via the master/target
-	 * abort events.
-	 */
-
-	if (error_bits & (PSYCHO_PCIAFSR_PPERR | PSYCHO_PCIAFSR_SPERR))
-		pci_scan_for_parity_error(pbm, pbm->pci_bus);
-
-	return IRQ_HANDLED;
-}
-
->>>>>>> f948cc6a
 /* XXX What about PowerFail/PowerManagement??? -DaveM */
 #define PSYCHO_ECC_CTRL		0x0020
 #define  PSYCHO_ECCCTRL_EE	 0x8000000000000000UL /* Enable ECC Checking */
