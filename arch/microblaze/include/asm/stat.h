<<<<<<< HEAD
/*
 * Microblaze stat structure
 *
 * Copyright (C) 2001,02,03 NEC Electronics Corporation
 * Copyright (C) 2001,02,03 Miles Bader <miles@gnu.org>
 *
 * This file is subject to the terms and conditions of the GNU General
 * Public License. See the file COPYING in the main directory of this
 * archive for more details.
 *
 * Written by Miles Bader <miles@gnu.org>
 */

#ifndef _ASM_MICROBLAZE_STAT_H
#define _ASM_MICROBLAZE_STAT_H

#include <linux/posix_types.h>

#define STAT_HAVE_NSEC 1

struct stat {
	unsigned long	st_dev;
	unsigned long	st_ino;
	unsigned int	st_mode;
	unsigned int	st_nlink;
	unsigned int	st_uid;
	unsigned int	st_gid;
	unsigned long	st_rdev;
	unsigned long	__pad1;
	long		st_size;
	int		st_blksize;
	int		__pad2;
	long		st_blocks;
	int		st_atime;
	unsigned int	st_atime_nsec;
	int		st_mtime;
	unsigned int	st_mtime_nsec;
	int		st_ctime;
	unsigned int	st_ctime_nsec;
	unsigned long	__unused4;
	unsigned long	__unused5;
};

struct stat64 {
	unsigned long long	st_dev;		/* Device.  */
	unsigned long long	st_ino;		/* File serial number.  */
	unsigned int		st_mode;	/* File mode.  */
	unsigned int		st_nlink;	/* Link count.  */
	unsigned int		st_uid;		/* User ID of the file's owner.  */
	unsigned int		st_gid;		/* Group ID of the file's group. */
	unsigned long long	st_rdev;	/* Device number, if device.  */
	unsigned long long	__pad1;
	long long		st_size;	/* Size of file, in bytes.  */
	int			st_blksize;	/* Optimal block size for I/O.  */
	int			__pad2;
	long long		st_blocks;	/* Number 512-byte blocks allocated. */
	int			st_atime;	/* Time of last access.  */
	unsigned int		st_atime_nsec;
	int			st_mtime;	/* Time of last modification.  */
	unsigned int		st_mtime_nsec;
	int			st_ctime;	/* Time of last status change.  */
	unsigned int		st_ctime_nsec;
	unsigned int		__unused4;
	unsigned int		__unused5;
};

#endif /* _ASM_MICROBLAZE_STAT_H */
=======
#include <asm-generic/stat.h>
>>>>>>> 80ffb3cc
<|MERGE_RESOLUTION|>--- conflicted
+++ resolved
@@ -1,71 +1 @@
-<<<<<<< HEAD
-/*
- * Microblaze stat structure
- *
- * Copyright (C) 2001,02,03 NEC Electronics Corporation
- * Copyright (C) 2001,02,03 Miles Bader <miles@gnu.org>
- *
- * This file is subject to the terms and conditions of the GNU General
- * Public License. See the file COPYING in the main directory of this
- * archive for more details.
- *
- * Written by Miles Bader <miles@gnu.org>
- */
-
-#ifndef _ASM_MICROBLAZE_STAT_H
-#define _ASM_MICROBLAZE_STAT_H
-
-#include <linux/posix_types.h>
-
-#define STAT_HAVE_NSEC 1
-
-struct stat {
-	unsigned long	st_dev;
-	unsigned long	st_ino;
-	unsigned int	st_mode;
-	unsigned int	st_nlink;
-	unsigned int	st_uid;
-	unsigned int	st_gid;
-	unsigned long	st_rdev;
-	unsigned long	__pad1;
-	long		st_size;
-	int		st_blksize;
-	int		__pad2;
-	long		st_blocks;
-	int		st_atime;
-	unsigned int	st_atime_nsec;
-	int		st_mtime;
-	unsigned int	st_mtime_nsec;
-	int		st_ctime;
-	unsigned int	st_ctime_nsec;
-	unsigned long	__unused4;
-	unsigned long	__unused5;
-};
-
-struct stat64 {
-	unsigned long long	st_dev;		/* Device.  */
-	unsigned long long	st_ino;		/* File serial number.  */
-	unsigned int		st_mode;	/* File mode.  */
-	unsigned int		st_nlink;	/* Link count.  */
-	unsigned int		st_uid;		/* User ID of the file's owner.  */
-	unsigned int		st_gid;		/* Group ID of the file's group. */
-	unsigned long long	st_rdev;	/* Device number, if device.  */
-	unsigned long long	__pad1;
-	long long		st_size;	/* Size of file, in bytes.  */
-	int			st_blksize;	/* Optimal block size for I/O.  */
-	int			__pad2;
-	long long		st_blocks;	/* Number 512-byte blocks allocated. */
-	int			st_atime;	/* Time of last access.  */
-	unsigned int		st_atime_nsec;
-	int			st_mtime;	/* Time of last modification.  */
-	unsigned int		st_mtime_nsec;
-	int			st_ctime;	/* Time of last status change.  */
-	unsigned int		st_ctime_nsec;
-	unsigned int		__unused4;
-	unsigned int		__unused5;
-};
-
-#endif /* _ASM_MICROBLAZE_STAT_H */
-=======
-#include <asm-generic/stat.h>
->>>>>>> 80ffb3cc
+#include <asm-generic/stat.h>